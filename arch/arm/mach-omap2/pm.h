--- conflicted
+++ resolved
@@ -61,20 +61,8 @@
 extern int omap3_pm_set_suspend_state(struct powerdomain *pwrdm, int state);
 
 #ifdef CONFIG_PM_DEBUG
-<<<<<<< HEAD
-extern void omap2_pm_dump(int mode, int resume, unsigned int us);
-extern int omap2_pm_debug;
-=======
-extern void omap2_pm_wakeup_on_timer(u32 seconds, u32 milliseconds);
->>>>>>> ec3cdb5b
 extern u32 enable_off_mode;
 #else
-<<<<<<< HEAD
-#define omap2_pm_dump(mode, resume, us)		do {} while (0);
-#define omap2_pm_debug				0
-=======
-#define omap2_pm_wakeup_on_timer(seconds, milliseconds)	do {} while (0);
->>>>>>> ec3cdb5b
 #define enable_off_mode 0
 #endif
 
