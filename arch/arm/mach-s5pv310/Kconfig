# arch/arm/mach-s5pv310/Kconfig
#
# Copyright (c) 2010 Samsung Electronics Co., Ltd.
#		http://www.samsung.com/
#
# Licensed under GPLv2

# Configuration options for the S5PV310

if ARCH_S5PV310

config CPU_S5PV310
	bool
	select S3C_PL330_DMA
	help
	  Enable S5PV310 CPU support

config S5PV310_DEV_PD
	bool
	help
	  Compile in platform device definitions for Power Domain

config S5PV310_SETUP_I2C1
	bool
	help
	  Common setup code for i2c bus 1.

config S5PV310_SETUP_I2C2
	bool
	help
	  Common setup code for i2c bus 2.

config S5PV310_SETUP_I2C3
	bool
	help
	  Common setup code for i2c bus 3.

config S5PV310_SETUP_I2C4
	bool
	help
	  Common setup code for i2c bus 4.

config S5PV310_SETUP_I2C5
	bool
	help
	  Common setup code for i2c bus 5.

config S5PV310_SETUP_I2C6
	bool
	help
	  Common setup code for i2c bus 6.

config S5PV310_SETUP_I2C7
	bool
	help
	  Common setup code for i2c bus 7.

config S5PV310_SETUP_SDHCI
	bool
	select S5PV310_SETUP_SDHCI_GPIO
	help
	  Internal helper functions for S5PV310 based SDHCI systems.

config S5PV310_SETUP_SDHCI_GPIO
	bool
	help
	  Common setup code for SDHCI gpio.

config S5PV310_DEV_SYSMMU
	bool
	help
	  Common setup code for SYSTEM MMU in S5PV310

# machine support

menu "S5PC210 Machines"

config MACH_SMDKC210
	bool "SMDKC210"
	select CPU_S5PV310
	select S3C_DEV_RTC
	select S3C_DEV_WDT
	select S3C_DEV_I2C1
	select S3C_DEV_HSMMC
	select S3C_DEV_HSMMC1
	select S3C_DEV_HSMMC2
	select S3C_DEV_HSMMC3
	select S5PV310_DEV_PD
	select S5PV310_SETUP_I2C1
	select S5PV310_SETUP_SDHCI
	select S5PV310_DEV_SYSMMU
	help
	  Machine support for Samsung SMDKC210
	  S5PC210(MCP) is one of package option of S5PV310

config MACH_UNIVERSAL_C210
	bool "Mobile UNIVERSAL_C210 Board"
	select CPU_S5PV310
	select S5P_DEV_ONENAND
	select S3C_DEV_HSMMC
	select S3C_DEV_HSMMC2
	select S3C_DEV_HSMMC3
	select S5PV310_SETUP_SDHCI
	select S3C_DEV_I2C1
	select S5PV310_SETUP_I2C1
	help
	  Machine support for Samsung Mobile Universal S5PC210 Reference
	  Board. S5PC210(MCP) is one of package option of S5PV310

endmenu

menu "S5PV310 Machines"

config MACH_SMDKV310
	bool "SMDKV310"
	select CPU_S5PV310
	select S3C_DEV_RTC
	select S3C_DEV_WDT
	select S3C_DEV_I2C1
	select S3C_DEV_HSMMC
	select S3C_DEV_HSMMC1
	select S3C_DEV_HSMMC2
	select S3C_DEV_HSMMC3
	select S5PV310_DEV_PD
<<<<<<< HEAD
=======
	select S5PV310_DEV_SYSMMU
>>>>>>> 47ae63e0
	select S5PV310_SETUP_I2C1
	select S5PV310_SETUP_SDHCI
	help
	  Machine support for Samsung SMDKV310

endmenu

comment "Configuration for HSMMC bus width"

menu "Use 8-bit bus width"

config S5PV310_SDHCI_CH0_8BIT
	bool "Channel 0 with 8-bit bus"
	help
	  Support HSMMC Channel 0 8-bit bus.
	  If selected, Channel 1 is disabled.

config S5PV310_SDHCI_CH2_8BIT
	bool "Channel 2 with 8-bit bus"
	help
	  Support HSMMC Channel 2 8-bit bus.
	  If selected, Channel 3 is disabled.

endmenu

endif<|MERGE_RESOLUTION|>--- conflicted
+++ resolved
@@ -122,10 +122,7 @@
 	select S3C_DEV_HSMMC2
 	select S3C_DEV_HSMMC3
 	select S5PV310_DEV_PD
-<<<<<<< HEAD
-=======
 	select S5PV310_DEV_SYSMMU
->>>>>>> 47ae63e0
 	select S5PV310_SETUP_I2C1
 	select S5PV310_SETUP_SDHCI
 	help
