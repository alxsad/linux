#include <linux/linkage.h>
#include <linux/init.h>

#include "sleep.h"

        .section ".text.head", "ax"

<<<<<<< HEAD
/*
 * Tegra specific entry point for secondary CPUs.
 *   The secondary kernel init calls v7_flush_dcache_all before it enables
 *   the L1; however, the L1 comes out of reset in an undefined state, so
 *   the clean + invalidate performed by v7_flush_dcache_all causes a bunch
 *   of cache lines with uninitialized data and uninitialized tags to get
 *   written out to memory, which does really unpleasant things to the main
 *   processor.  We fix this by performing an invalidate, rather than a
 *   clean + invalidate, before jumping into the kernel.
 */
ENTRY(v7_invalidate_l1)
        mov     r0, #0
        mcr     p15, 2, r0, c0, c0, 0
        mrc     p15, 1, r0, c0, c0, 0

        ldr     r1, =0x7fff
        and     r2, r1, r0, lsr #13

        ldr     r1, =0x3ff

        and     r3, r1, r0, lsr #3  @ NumWays - 1
        add     r2, r2, #1          @ NumSets

        and     r0, r0, #0x7
        add     r0, r0, #4          @ SetShift

        clz     r1, r3              @ WayShift
        add     r4, r3, #1          @ NumWays
1:      sub     r2, r2, #1          @ NumSets--
        mov     r3, r4              @ Temp = NumWays
2:      subs    r3, r3, #1          @ Temp--
        mov     r5, r3, lsl r1
        mov     r6, r2, lsl r0
        orr     r5, r5, r6          @ Reg = (Temp<<WayShift)|(NumSets<<SetShift)
        mcr     p15, 0, r5, c7, c6, 2
        bgt     2b
        cmp     r2, #0
        bgt     1b
        dsb
        isb
        mov     pc, lr
ENDPROC(v7_invalidate_l1)

=======
>>>>>>> 9cb0d1ba
ENTRY(tegra_secondary_startup)
        bl      v7_invalidate_l1
	/* Enable coresight */
	mov32	r0, 0xC5ACCE55
	mcr	p14, 0, r0, c7, c12, 6
        b       secondary_startup
ENDPROC(tegra_secondary_startup)<|MERGE_RESOLUTION|>--- conflicted
+++ resolved
@@ -5,52 +5,6 @@
 
         .section ".text.head", "ax"
 
-<<<<<<< HEAD
-/*
- * Tegra specific entry point for secondary CPUs.
- *   The secondary kernel init calls v7_flush_dcache_all before it enables
- *   the L1; however, the L1 comes out of reset in an undefined state, so
- *   the clean + invalidate performed by v7_flush_dcache_all causes a bunch
- *   of cache lines with uninitialized data and uninitialized tags to get
- *   written out to memory, which does really unpleasant things to the main
- *   processor.  We fix this by performing an invalidate, rather than a
- *   clean + invalidate, before jumping into the kernel.
- */
-ENTRY(v7_invalidate_l1)
-        mov     r0, #0
-        mcr     p15, 2, r0, c0, c0, 0
-        mrc     p15, 1, r0, c0, c0, 0
-
-        ldr     r1, =0x7fff
-        and     r2, r1, r0, lsr #13
-
-        ldr     r1, =0x3ff
-
-        and     r3, r1, r0, lsr #3  @ NumWays - 1
-        add     r2, r2, #1          @ NumSets
-
-        and     r0, r0, #0x7
-        add     r0, r0, #4          @ SetShift
-
-        clz     r1, r3              @ WayShift
-        add     r4, r3, #1          @ NumWays
-1:      sub     r2, r2, #1          @ NumSets--
-        mov     r3, r4              @ Temp = NumWays
-2:      subs    r3, r3, #1          @ Temp--
-        mov     r5, r3, lsl r1
-        mov     r6, r2, lsl r0
-        orr     r5, r5, r6          @ Reg = (Temp<<WayShift)|(NumSets<<SetShift)
-        mcr     p15, 0, r5, c7, c6, 2
-        bgt     2b
-        cmp     r2, #0
-        bgt     1b
-        dsb
-        isb
-        mov     pc, lr
-ENDPROC(v7_invalidate_l1)
-
-=======
->>>>>>> 9cb0d1ba
 ENTRY(tegra_secondary_startup)
         bl      v7_invalidate_l1
 	/* Enable coresight */
