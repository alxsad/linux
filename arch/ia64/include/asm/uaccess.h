#ifndef _ASM_IA64_UACCESS_H
#define _ASM_IA64_UACCESS_H

/*
 * This file defines various macros to transfer memory areas across
 * the user/kernel boundary.  This needs to be done carefully because
 * this code is executed in kernel mode and uses user-specified
 * addresses.  Thus, we need to be careful not to let the user to
 * trick us into accessing kernel memory that would normally be
 * inaccessible.  This code is also fairly performance sensitive,
 * so we want to spend as little time doing safety checks as
 * possible.
 *
 * To make matters a bit more interesting, these macros sometimes also
 * called from within the kernel itself, in which case the address
 * validity check must be skipped.  The get_fs() macro tells us what
 * to do: if get_fs()==USER_DS, checking is performed, if
 * get_fs()==KERNEL_DS, checking is bypassed.
 *
 * Note that even if the memory area specified by the user is in a
 * valid address range, it is still possible that we'll get a page
 * fault while accessing it.  This is handled by filling out an
 * exception handler fixup entry for each instruction that has the
 * potential to fault.  When such a fault occurs, the page fault
 * handler checks to see whether the faulting instruction has a fixup
 * associated and, if so, sets r8 to -EFAULT and clears r9 to 0 and
 * then resumes execution at the continuation point.
 *
 * Based on <asm-alpha/uaccess.h>.
 *
 * Copyright (C) 1998, 1999, 2001-2004 Hewlett-Packard Co
 *	David Mosberger-Tang <davidm@hpl.hp.com>
 */

#include <linux/compiler.h>
#include <linux/errno.h>
#include <linux/sched.h>
#include <linux/page-flags.h>
#include <linux/mm.h>

#include <asm/intrinsics.h>
#include <asm/pgtable.h>
#include <asm/io.h>

/*
 * For historical reasons, the following macros are grossly misnamed:
 */
#define KERNEL_DS	((mm_segment_t) { ~0UL })		/* cf. access_ok() */
#define USER_DS		((mm_segment_t) { TASK_SIZE-1 })	/* cf. access_ok() */

#define VERIFY_READ	0
#define VERIFY_WRITE	1

#define get_ds()  (KERNEL_DS)
#define get_fs()  (current_thread_info()->addr_limit)
#define set_fs(x) (current_thread_info()->addr_limit = (x))

#define segment_eq(a, b)	((a).seg == (b).seg)

/*
 * When accessing user memory, we need to make sure the entire area really is in
 * user-level space.  In order to do this efficiently, we make sure that the page at
 * address TASK_SIZE is never valid.  We also need to make sure that the address doesn't
 * point inside the virtually mapped linear page table.
 */
#define __access_ok(addr, size, segment)						\
({											\
	__chk_user_ptr(addr);								\
	(likely((unsigned long) (addr) <= (segment).seg)				\
	 && ((segment).seg == KERNEL_DS.seg						\
	     || likely(REGION_OFFSET((unsigned long) (addr)) < RGN_MAP_LIMIT)));	\
})
#define access_ok(type, addr, size)	__access_ok((addr), (size), get_fs())

/*
 * These are the main single-value transfer routines.  They automatically
 * use the right size if we just have the right pointer type.
 *
 * Careful to not
 * (a) re-use the arguments for side effects (sizeof/typeof is ok)
 * (b) require any knowledge of processes at this stage
 */
#define put_user(x, ptr)	__put_user_check((__typeof__(*(ptr))) (x), (ptr), sizeof(*(ptr)), get_fs())
#define get_user(x, ptr)	__get_user_check((x), (ptr), sizeof(*(ptr)), get_fs())

/*
 * The "__xxx" versions do not do address space checking, useful when
 * doing multiple accesses to the same area (the programmer has to do the
 * checks by hand with "access_ok()")
 */
#define __put_user(x, ptr)	__put_user_nocheck((__typeof__(*(ptr))) (x), (ptr), sizeof(*(ptr)))
#define __get_user(x, ptr)	__get_user_nocheck((x), (ptr), sizeof(*(ptr)))

extern long __put_user_unaligned_unknown (void);

#define __put_user_unaligned(x, ptr)								\
({												\
	long __ret;										\
	switch (sizeof(*(ptr))) {								\
		case 1: __ret = __put_user((x), (ptr)); break;					\
		case 2: __ret = (__put_user((x), (u8 __user *)(ptr)))				\
			| (__put_user((x) >> 8, ((u8 __user *)(ptr) + 1))); break;		\
		case 4: __ret = (__put_user((x), (u16 __user *)(ptr)))				\
			| (__put_user((x) >> 16, ((u16 __user *)(ptr) + 1))); break;		\
		case 8: __ret = (__put_user((x), (u32 __user *)(ptr)))				\
			| (__put_user((x) >> 32, ((u32 __user *)(ptr) + 1))); break;		\
		default: __ret = __put_user_unaligned_unknown();				\
	}											\
	__ret;											\
})

extern long __get_user_unaligned_unknown (void);

#define __get_user_unaligned(x, ptr)								\
({												\
	long __ret;										\
	switch (sizeof(*(ptr))) {								\
		case 1: __ret = __get_user((x), (ptr)); break;					\
		case 2: __ret = (__get_user((x), (u8 __user *)(ptr)))				\
			| (__get_user((x) >> 8, ((u8 __user *)(ptr) + 1))); break;		\
		case 4: __ret = (__get_user((x), (u16 __user *)(ptr)))				\
			| (__get_user((x) >> 16, ((u16 __user *)(ptr) + 1))); break;		\
		case 8: __ret = (__get_user((x), (u32 __user *)(ptr)))				\
			| (__get_user((x) >> 32, ((u32 __user *)(ptr) + 1))); break;		\
		default: __ret = __get_user_unaligned_unknown();				\
	}											\
	__ret;											\
})

#ifdef ASM_SUPPORTED
  struct __large_struct { unsigned long buf[100]; };
# define __m(x) (*(struct __large_struct __user *)(x))

/* We need to declare the __ex_table section before we can use it in .xdata.  */
asm (".section \"__ex_table\", \"a\"\n\t.previous");

# define __get_user_size(val, addr, n, err)							\
do {												\
	register long __gu_r8 asm ("r8") = 0;							\
	register long __gu_r9 asm ("r9");							\
	asm ("\n[1:]\tld"#n" %0=%2%P2\t// %0 and %1 get overwritten by exception handler\n"	\
	     "\t.xdata4 \"__ex_table\", 1b-., 1f-.+4\n"						\
	     "[1:]"										\
	     : "=r"(__gu_r9), "=r"(__gu_r8) : "m"(__m(addr)), "1"(__gu_r8));			\
	(err) = __gu_r8;									\
	(val) = __gu_r9;									\
} while (0)

/*
 * The "__put_user_size()" macro tells gcc it reads from memory instead of writing it.  This
 * is because they do not write to any memory gcc knows about, so there are no aliasing
 * issues.
 */
# define __put_user_size(val, addr, n, err)							\
do {												\
	register long __pu_r8 asm ("r8") = 0;							\
	asm volatile ("\n[1:]\tst"#n" %1=%r2%P1\t// %0 gets overwritten by exception handler\n"	\
		      "\t.xdata4 \"__ex_table\", 1b-., 1f-.\n"					\
		      "[1:]"									\
		      : "=r"(__pu_r8) : "m"(__m(addr)), "rO"(val), "0"(__pu_r8));		\
	(err) = __pu_r8;									\
} while (0)

#else /* !ASM_SUPPORTED */
# define RELOC_TYPE	2	/* ip-rel */
# define __get_user_size(val, addr, n, err)				\
do {									\
	__ld_user("__ex_table", (unsigned long) addr, n, RELOC_TYPE);	\
	(err) = ia64_getreg(_IA64_REG_R8);				\
	(val) = ia64_getreg(_IA64_REG_R9);				\
} while (0)
# define __put_user_size(val, addr, n, err)				\
do {									\
	__st_user("__ex_table", (unsigned long) addr, n, RELOC_TYPE,	\
		  (__force unsigned long) (val));			\
	(err) = ia64_getreg(_IA64_REG_R8);				\
} while (0)
#endif /* !ASM_SUPPORTED */

extern void __get_user_unknown (void);

/*
 * Evaluating arguments X, PTR, SIZE, and SEGMENT may involve subroutine-calls, which
 * could clobber r8 and r9 (among others).  Thus, be careful not to evaluate it while
 * using r8/r9.
 */
#define __do_get_user(check, x, ptr, size, segment)					\
({											\
	const __typeof__(*(ptr)) __user *__gu_ptr = (ptr);				\
	__typeof__ (size) __gu_size = (size);						\
	long __gu_err = -EFAULT;							\
	unsigned long __gu_val = 0;							\
	if (!check || __access_ok(__gu_ptr, size, segment))				\
		switch (__gu_size) {							\
		      case 1: __get_user_size(__gu_val, __gu_ptr, 1, __gu_err); break;	\
		      case 2: __get_user_size(__gu_val, __gu_ptr, 2, __gu_err); break;	\
		      case 4: __get_user_size(__gu_val, __gu_ptr, 4, __gu_err); break;	\
		      case 8: __get_user_size(__gu_val, __gu_ptr, 8, __gu_err); break;	\
		      default: __get_user_unknown(); break;				\
		}									\
	(x) = (__force __typeof__(*(__gu_ptr))) __gu_val;				\
	__gu_err;									\
})

#define __get_user_nocheck(x, ptr, size)	__do_get_user(0, x, ptr, size, KERNEL_DS)
#define __get_user_check(x, ptr, size, segment)	__do_get_user(1, x, ptr, size, segment)

extern void __put_user_unknown (void);

/*
 * Evaluating arguments X, PTR, SIZE, and SEGMENT may involve subroutine-calls, which
 * could clobber r8 (among others).  Thus, be careful not to evaluate them while using r8.
 */
#define __do_put_user(check, x, ptr, size, segment)					\
({											\
	__typeof__ (x) __pu_x = (x);							\
	__typeof__ (*(ptr)) __user *__pu_ptr = (ptr);					\
	__typeof__ (size) __pu_size = (size);						\
	long __pu_err = -EFAULT;							\
											\
	if (!check || __access_ok(__pu_ptr, __pu_size, segment))			\
		switch (__pu_size) {							\
		      case 1: __put_user_size(__pu_x, __pu_ptr, 1, __pu_err); break;	\
		      case 2: __put_user_size(__pu_x, __pu_ptr, 2, __pu_err); break;	\
		      case 4: __put_user_size(__pu_x, __pu_ptr, 4, __pu_err); break;	\
		      case 8: __put_user_size(__pu_x, __pu_ptr, 8, __pu_err); break;	\
		      default: __put_user_unknown(); break;				\
		}									\
	__pu_err;									\
})

#define __put_user_nocheck(x, ptr, size)	__do_put_user(0, x, ptr, size, KERNEL_DS)
#define __put_user_check(x, ptr, size, segment)	__do_put_user(1, x, ptr, size, segment)

/*
 * Complex access routines
 */
extern unsigned long __must_check __copy_user (void __user *to, const void __user *from,
					       unsigned long count);

static inline unsigned long
__copy_to_user (void __user *to, const void *from, unsigned long count)
{
	check_object_size(from, count, true);

	return __copy_user(to, (__force void __user *) from, count);
}

static inline unsigned long
__copy_from_user (void *to, const void __user *from, unsigned long count)
{
	check_object_size(to, count, false);

	return __copy_user((__force void __user *) to, from, count);
}

#define __copy_to_user_inatomic		__copy_to_user
#define __copy_from_user_inatomic	__copy_from_user
#define copy_to_user(to, from, n)							\
({											\
	void __user *__cu_to = (to);							\
	const void *__cu_from = (from);							\
	long __cu_len = (n);								\
											\
	if (__access_ok(__cu_to, __cu_len, get_fs())) {					\
		check_object_size(__cu_from, __cu_len, true);			\
		__cu_len = __copy_user(__cu_to, (__force void __user *)  __cu_from, __cu_len);	\
	}										\
	__cu_len;									\
})

<<<<<<< HEAD
#define copy_from_user(to, from, n)							\
({											\
	void *__cu_to = (to);								\
	const void __user *__cu_from = (from);						\
	long __cu_len = (n);								\
											\
	__chk_user_ptr(__cu_from);							\
	if (__access_ok(__cu_from, __cu_len, get_fs())) {				\
		check_object_size(__cu_to, __cu_len, false);			\
		__cu_len = __copy_user((__force void __user *) __cu_to, __cu_from, __cu_len);	\
	}										\
	__cu_len;									\
})
=======
static inline unsigned long
copy_from_user(void *to, const void __user *from, unsigned long n)
{
	if (!__builtin_constant_p(n))
		check_object_size(to, n, false);
	if (likely(__access_ok(from, n, get_fs())))
		n = __copy_user((__force void __user *) to, from, n);
	else
		memset(to, 0, n);
	return n;
}
>>>>>>> 8630c322

#define __copy_in_user(to, from, size)	__copy_user((to), (from), (size))

static inline unsigned long
copy_in_user (void __user *to, const void __user *from, unsigned long n)
{
	if (likely(access_ok(VERIFY_READ, from, n) && access_ok(VERIFY_WRITE, to, n)))
		n = __copy_user(to, from, n);
	return n;
}

extern unsigned long __do_clear_user (void __user *, unsigned long);

#define __clear_user(to, n)		__do_clear_user(to, n)

#define clear_user(to, n)					\
({								\
	unsigned long __cu_len = (n);				\
	if (__access_ok(to, __cu_len, get_fs()))		\
		__cu_len = __do_clear_user(to, __cu_len);	\
	__cu_len;						\
})


/*
 * Returns: -EFAULT if exception before terminator, N if the entire buffer filled, else
 * strlen.
 */
extern long __must_check __strncpy_from_user (char *to, const char __user *from, long to_len);

#define strncpy_from_user(to, from, n)					\
({									\
	const char __user * __sfu_from = (from);			\
	long __sfu_ret = -EFAULT;					\
	if (__access_ok(__sfu_from, 0, get_fs()))			\
		__sfu_ret = __strncpy_from_user((to), __sfu_from, (n));	\
	__sfu_ret;							\
})

/* Returns: 0 if bad, string length+1 (memory size) of string if ok */
extern unsigned long __strlen_user (const char __user *);

#define strlen_user(str)				\
({							\
	const char __user *__su_str = (str);		\
	unsigned long __su_ret = 0;			\
	if (__access_ok(__su_str, 0, get_fs()))		\
		__su_ret = __strlen_user(__su_str);	\
	__su_ret;					\
})

/*
 * Returns: 0 if exception before NUL or reaching the supplied limit
 * (N), a value greater than N if the limit would be exceeded, else
 * strlen.
 */
extern unsigned long __strnlen_user (const char __user *, long);

#define strnlen_user(str, len)					\
({								\
	const char __user *__su_str = (str);			\
	unsigned long __su_ret = 0;				\
	if (__access_ok(__su_str, 0, get_fs()))			\
		__su_ret = __strnlen_user(__su_str, len);	\
	__su_ret;						\
})

#define ARCH_HAS_RELATIVE_EXTABLE

struct exception_table_entry {
	int insn;	/* location-relative address of insn this fixup is for */
	int fixup;	/* location-relative continuation addr.; if bit 2 is set, r9 is set to 0 */
};

extern void ia64_handle_exception (struct pt_regs *regs, const struct exception_table_entry *e);
extern const struct exception_table_entry *search_exception_tables (unsigned long addr);

static inline int
ia64_done_with_exception (struct pt_regs *regs)
{
	const struct exception_table_entry *e;
	e = search_exception_tables(regs->cr_iip + ia64_psr(regs)->ri);
	if (e) {
		ia64_handle_exception(regs, e);
		return 1;
	}
	return 0;
}

#define ARCH_HAS_TRANSLATE_MEM_PTR	1
static __inline__ void *
xlate_dev_mem_ptr(phys_addr_t p)
{
	struct page *page;
	void *ptr;

	page = pfn_to_page(p >> PAGE_SHIFT);
	if (PageUncached(page))
		ptr = (void *)p + __IA64_UNCACHED_OFFSET;
	else
		ptr = __va(p);

	return ptr;
}

/*
 * Convert a virtual cached kernel memory pointer to an uncached pointer
 */
static __inline__ void *
xlate_dev_kmem_ptr(void *p)
{
	struct page *page;
	void *ptr;

	page = virt_to_page((unsigned long)p);
	if (PageUncached(page))
		ptr = (void *)__pa(p) + __IA64_UNCACHED_OFFSET;
	else
		ptr = p;

	return ptr;
}

#endif /* _ASM_IA64_UACCESS_H */<|MERGE_RESOLUTION|>--- conflicted
+++ resolved
@@ -269,33 +269,16 @@
 	__cu_len;									\
 })
 
-<<<<<<< HEAD
-#define copy_from_user(to, from, n)							\
-({											\
-	void *__cu_to = (to);								\
-	const void __user *__cu_from = (from);						\
-	long __cu_len = (n);								\
-											\
-	__chk_user_ptr(__cu_from);							\
-	if (__access_ok(__cu_from, __cu_len, get_fs())) {				\
-		check_object_size(__cu_to, __cu_len, false);			\
-		__cu_len = __copy_user((__force void __user *) __cu_to, __cu_from, __cu_len);	\
-	}										\
-	__cu_len;									\
-})
-=======
 static inline unsigned long
 copy_from_user(void *to, const void __user *from, unsigned long n)
 {
-	if (!__builtin_constant_p(n))
-		check_object_size(to, n, false);
+	check_object_size(to, n, false);
 	if (likely(__access_ok(from, n, get_fs())))
 		n = __copy_user((__force void __user *) to, from, n);
 	else
 		memset(to, 0, n);
 	return n;
 }
->>>>>>> 8630c322
 
 #define __copy_in_user(to, from, size)	__copy_user((to), (from), (size))
 
