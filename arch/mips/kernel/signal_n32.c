/*
 * Copyright (C) 2003 Broadcom Corporation
 *
 * This program is free software; you can redistribute it and/or
 * modify it under the terms of the GNU General Public License
 * as published by the Free Software Foundation; either version 2
 * of the License, or (at your option) any later version.
 *
 * This program is distributed in the hope that it will be useful,
 * but WITHOUT ANY WARRANTY; without even the implied warranty of
 * MERCHANTABILITY or FITNESS FOR A PARTICULAR PURPOSE.  See the
 * GNU General Public License for more details.
 *
 * You should have received a copy of the GNU General Public License
 * along with this program; if not, write to the Free Software
 * Foundation, Inc., 59 Temple Place - Suite 330, Boston, MA  02111-1307, USA.
 */
#include <linux/cache.h>
#include <linux/sched.h>
#include <linux/mm.h>
#include <linux/smp.h>
#include <linux/kernel.h>
#include <linux/signal.h>
#include <linux/errno.h>
#include <linux/wait.h>
#include <linux/ptrace.h>
#include <linux/unistd.h>
#include <linux/compat.h>
#include <linux/bitops.h>

#include <asm/abi.h>
#include <asm/asm.h>
#include <asm/cacheflush.h>
#include <asm/compat-signal.h>
#include <asm/sim.h>
#include <asm/uaccess.h>
#include <asm/ucontext.h>
#include <asm/fpu.h>
#include <asm/cpu-features.h>
#include <asm/war.h>
#include <asm/vdso.h>

#include "signal-common.h"

/*
 * Including <asm/unistd.h> would give use the 64-bit syscall numbers ...
 */
#define __NR_N32_restart_syscall	6214

extern int setup_sigcontext(struct pt_regs *, struct sigcontext __user *);
extern int restore_sigcontext(struct pt_regs *, struct sigcontext __user *);

struct ucontextn32 {
<<<<<<< HEAD
	u32                 uc_flags;
	s32                 uc_link;
	compat_stack_t      uc_stack;
=======
	u32		    uc_flags;
	s32		    uc_link;
	stack32_t	    uc_stack;
>>>>>>> edb15d83
	struct sigcontext   uc_mcontext;
	compat_sigset_t	    uc_sigmask;	  /* mask last for extensibility */
};

struct rt_sigframe_n32 {
	u32 rs_ass[4];			/* argument save space for o32 */
	u32 rs_pad[2];			/* Was: signal trampoline */
	struct compat_siginfo rs_info;
	struct ucontextn32 rs_uc;
};

asmlinkage void sysn32_rt_sigreturn(nabi_no_regargs struct pt_regs regs)
{
	struct rt_sigframe_n32 __user *frame;
	sigset_t set;
	int sig;

	frame = (struct rt_sigframe_n32 __user *) regs.regs[29];
	if (!access_ok(VERIFY_READ, frame, sizeof(*frame)))
		goto badframe;
	if (__copy_conv_sigset_from_user(&set, &frame->rs_uc.uc_sigmask))
		goto badframe;

	set_current_blocked(&set);

	sig = restore_sigcontext(&regs, &frame->rs_uc.uc_mcontext);
	if (sig < 0)
		goto badframe;
	else if (sig)
		force_sig(sig, current);

	if (compat_restore_altstack(&frame->rs_uc.uc_stack))
		goto badframe;

	/*
	 * Don't let your children do this ...
	 */
	__asm__ __volatile__(
		"move\t$29, %0\n\t"
		"j\tsyscall_exit"
		:/* no outputs */
		:"r" (&regs));
	/* Unreached */

badframe:
	force_sig(SIGSEGV, current);
}

static int setup_rt_frame_n32(void *sig_return, struct k_sigaction *ka,
	struct pt_regs *regs, int signr, sigset_t *set, siginfo_t *info)
{
	struct rt_sigframe_n32 __user *frame;
	int err = 0;

	frame = get_sigframe(ka, regs, sizeof(*frame));
	if (!access_ok(VERIFY_WRITE, frame, sizeof (*frame)))
		goto give_sigsegv;

	/* Create siginfo.  */
	err |= copy_siginfo_to_user32(&frame->rs_info, info);

	/* Create the ucontext.	 */
	err |= __put_user(0, &frame->rs_uc.uc_flags);
	err |= __put_user(0, &frame->rs_uc.uc_link);
<<<<<<< HEAD
	err |= __compat_save_altstack(&frame->rs_uc.uc_stack, regs->regs[29]);
=======
	sp = (int) (long) current->sas_ss_sp;
	err |= __put_user(sp,
			  &frame->rs_uc.uc_stack.ss_sp);
	err |= __put_user(sas_ss_flags(regs->regs[29]),
			  &frame->rs_uc.uc_stack.ss_flags);
	err |= __put_user(current->sas_ss_size,
			  &frame->rs_uc.uc_stack.ss_size);
>>>>>>> edb15d83
	err |= setup_sigcontext(regs, &frame->rs_uc.uc_mcontext);
	err |= __copy_conv_sigset_to_user(&frame->rs_uc.uc_sigmask, set);

	if (err)
		goto give_sigsegv;

	/*
	 * Arguments to signal handler:
	 *
	 *   a0 = signal number
	 *   a1 = 0 (should be cause)
	 *   a2 = pointer to ucontext
	 *
	 * $25 and c0_epc point to the signal handler, $29 points to
	 * the struct rt_sigframe.
	 */
	regs->regs[ 4] = signr;
	regs->regs[ 5] = (unsigned long) &frame->rs_info;
	regs->regs[ 6] = (unsigned long) &frame->rs_uc;
	regs->regs[29] = (unsigned long) frame;
	regs->regs[31] = (unsigned long) sig_return;
	regs->cp0_epc = regs->regs[25] = (unsigned long) ka->sa.sa_handler;

	DEBUGP("SIG deliver (%s:%d): sp=0x%p pc=0x%lx ra=0x%lx\n",
	       current->comm, current->pid,
	       frame, regs->cp0_epc, regs->regs[31]);

	return 0;

give_sigsegv:
	force_sigsegv(signr, current);
	return -EFAULT;
}

struct mips_abi mips_abi_n32 = {
	.setup_rt_frame = setup_rt_frame_n32,
	.rt_signal_return_offset =
		offsetof(struct mips_vdso, n32_rt_signal_trampoline),
	.restart	= __NR_N32_restart_syscall
};<|MERGE_RESOLUTION|>--- conflicted
+++ resolved
@@ -51,15 +51,9 @@
 extern int restore_sigcontext(struct pt_regs *, struct sigcontext __user *);
 
 struct ucontextn32 {
-<<<<<<< HEAD
-	u32                 uc_flags;
-	s32                 uc_link;
-	compat_stack_t      uc_stack;
-=======
 	u32		    uc_flags;
 	s32		    uc_link;
-	stack32_t	    uc_stack;
->>>>>>> edb15d83
+	compat_stack_t      uc_stack;
 	struct sigcontext   uc_mcontext;
 	compat_sigset_t	    uc_sigmask;	  /* mask last for extensibility */
 };
@@ -124,17 +118,7 @@
 	/* Create the ucontext.	 */
 	err |= __put_user(0, &frame->rs_uc.uc_flags);
 	err |= __put_user(0, &frame->rs_uc.uc_link);
-<<<<<<< HEAD
 	err |= __compat_save_altstack(&frame->rs_uc.uc_stack, regs->regs[29]);
-=======
-	sp = (int) (long) current->sas_ss_sp;
-	err |= __put_user(sp,
-			  &frame->rs_uc.uc_stack.ss_sp);
-	err |= __put_user(sas_ss_flags(regs->regs[29]),
-			  &frame->rs_uc.uc_stack.ss_flags);
-	err |= __put_user(current->sas_ss_size,
-			  &frame->rs_uc.uc_stack.ss_size);
->>>>>>> edb15d83
 	err |= setup_sigcontext(regs, &frame->rs_uc.uc_mcontext);
 	err |= __copy_conv_sigset_to_user(&frame->rs_uc.uc_sigmask, set);
 
