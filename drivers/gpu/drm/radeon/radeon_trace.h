#if !defined(_RADEON_TRACE_H) || defined(TRACE_HEADER_MULTI_READ)
#define _RADEON_TRACE_H_

#include <linux/stringify.h>
#include <linux/types.h>
#include <linux/tracepoint.h>

#include <drm/drmP.h>

#undef TRACE_SYSTEM
#define TRACE_SYSTEM radeon
#define TRACE_SYSTEM_STRING __stringify(TRACE_SYSTEM)
#define TRACE_INCLUDE_FILE radeon_trace

TRACE_EVENT(radeon_bo_create,
	    TP_PROTO(struct radeon_bo *bo),
	    TP_ARGS(bo),
	    TP_STRUCT__entry(
			     __field(struct radeon_bo *, bo)
			     __field(u32, pages)
			     ),

	    TP_fast_assign(
			   __entry->bo = bo;
			   __entry->pages = bo->tbo.num_pages;
			   ),
	    TP_printk("bo=%p, pages=%u", __entry->bo, __entry->pages)
);

TRACE_EVENT(radeon_cs,
	    TP_PROTO(struct radeon_cs_parser *p),
	    TP_ARGS(p),
	    TP_STRUCT__entry(
			     __field(u32, ring)
			     __field(u32, dw)
			     __field(u32, fences)
			     ),

	    TP_fast_assign(
			   __entry->ring = p->ring;
			   __entry->dw = p->chunks[p->chunk_ib_idx].length_dw;
			   __entry->fences = radeon_fence_count_emitted(
				p->rdev, p->ring);
			   ),
	    TP_printk("ring=%u, dw=%u, fences=%u",
		      __entry->ring, __entry->dw,
		      __entry->fences)
);

<<<<<<< HEAD
=======
TRACE_EVENT(radeon_vm_grab_id,
	    TP_PROTO(unsigned vmid, int ring),
	    TP_ARGS(vmid, ring),
	    TP_STRUCT__entry(
			     __field(u32, vmid)
			     __field(u32, ring)
			     ),

	    TP_fast_assign(
			   __entry->vmid = vmid;
			   __entry->ring = ring;
			   ),
	    TP_printk("vmid=%u, ring=%u", __entry->vmid, __entry->ring)
);

TRACE_EVENT(radeon_vm_bo_update,
	    TP_PROTO(struct radeon_bo_va *bo_va),
	    TP_ARGS(bo_va),
	    TP_STRUCT__entry(
			     __field(u64, soffset)
			     __field(u64, eoffset)
			     __field(u32, flags)
			     ),

	    TP_fast_assign(
			   __entry->soffset = bo_va->soffset;
			   __entry->eoffset = bo_va->eoffset;
			   __entry->flags = bo_va->flags;
			   ),
	    TP_printk("soffs=%010llx, eoffs=%010llx, flags=%08x",
		      __entry->soffset, __entry->eoffset, __entry->flags)
);

TRACE_EVENT(radeon_vm_set_page,
	    TP_PROTO(uint64_t pe, uint64_t addr, unsigned count,
		     uint32_t incr, uint32_t flags),
	    TP_ARGS(pe, addr, count, incr, flags),
	    TP_STRUCT__entry(
			     __field(u64, pe)
			     __field(u64, addr)
			     __field(u32, count)
			     __field(u32, incr)
			     __field(u32, flags)
			     ),

	    TP_fast_assign(
			   __entry->pe = pe;
			   __entry->addr = addr;
			   __entry->count = count;
			   __entry->incr = incr;
			   __entry->flags = flags;
			   ),
	    TP_printk("pe=%010Lx, addr=%010Lx, incr=%u, flags=%08x, count=%u",
		      __entry->pe, __entry->addr, __entry->incr,
		      __entry->flags, __entry->count)
);

>>>>>>> d8ec26d7
DECLARE_EVENT_CLASS(radeon_fence_request,

	    TP_PROTO(struct drm_device *dev, u32 seqno),

	    TP_ARGS(dev, seqno),

	    TP_STRUCT__entry(
			     __field(u32, dev)
			     __field(u32, seqno)
			     ),

	    TP_fast_assign(
			   __entry->dev = dev->primary->index;
			   __entry->seqno = seqno;
			   ),

	    TP_printk("dev=%u, seqno=%u", __entry->dev, __entry->seqno)
);

DEFINE_EVENT(radeon_fence_request, radeon_fence_emit,

	    TP_PROTO(struct drm_device *dev, u32 seqno),

	    TP_ARGS(dev, seqno)
);

DEFINE_EVENT(radeon_fence_request, radeon_fence_wait_begin,
<<<<<<< HEAD
=======

	    TP_PROTO(struct drm_device *dev, u32 seqno),

	    TP_ARGS(dev, seqno)
);

DEFINE_EVENT(radeon_fence_request, radeon_fence_wait_end,
>>>>>>> d8ec26d7

	    TP_PROTO(struct drm_device *dev, u32 seqno),

	    TP_ARGS(dev, seqno)
);

DECLARE_EVENT_CLASS(radeon_semaphore_request,

	    TP_PROTO(int ring, struct radeon_semaphore *sem),

	    TP_ARGS(ring, sem),

	    TP_STRUCT__entry(
			     __field(int, ring)
			     __field(signed, waiters)
			     __field(uint64_t, gpu_addr)
			     ),

	    TP_fast_assign(
			   __entry->ring = ring;
			   __entry->waiters = sem->waiters;
			   __entry->gpu_addr = sem->gpu_addr;
			   ),

	    TP_printk("ring=%u, waiters=%d, addr=%010Lx", __entry->ring,
		      __entry->waiters, __entry->gpu_addr)
);

DEFINE_EVENT(radeon_semaphore_request, radeon_semaphore_signale,

	    TP_PROTO(int ring, struct radeon_semaphore *sem),

	    TP_ARGS(ring, sem)
);

DEFINE_EVENT(radeon_semaphore_request, radeon_semaphore_wait,

	    TP_PROTO(int ring, struct radeon_semaphore *sem),

	    TP_ARGS(ring, sem)
);

#endif

/* This part must be outside protection */
#undef TRACE_INCLUDE_PATH
#define TRACE_INCLUDE_PATH .
#include <trace/define_trace.h><|MERGE_RESOLUTION|>--- conflicted
+++ resolved
@@ -47,8 +47,6 @@
 		      __entry->fences)
 );
 
-<<<<<<< HEAD
-=======
 TRACE_EVENT(radeon_vm_grab_id,
 	    TP_PROTO(unsigned vmid, int ring),
 	    TP_ARGS(vmid, ring),
@@ -106,7 +104,6 @@
 		      __entry->flags, __entry->count)
 );
 
->>>>>>> d8ec26d7
 DECLARE_EVENT_CLASS(radeon_fence_request,
 
 	    TP_PROTO(struct drm_device *dev, u32 seqno),
@@ -134,8 +131,6 @@
 );
 
 DEFINE_EVENT(radeon_fence_request, radeon_fence_wait_begin,
-<<<<<<< HEAD
-=======
 
 	    TP_PROTO(struct drm_device *dev, u32 seqno),
 
@@ -143,7 +138,6 @@
 );
 
 DEFINE_EVENT(radeon_fence_request, radeon_fence_wait_end,
->>>>>>> d8ec26d7
 
 	    TP_PROTO(struct drm_device *dev, u32 seqno),
 
