--- conflicted
+++ resolved
@@ -1352,13 +1352,8 @@
 		b = to_dblock(from_dblock(b) + 1);
 	}
 
-<<<<<<< HEAD
 	bio_endio(bio);
-	cell_defer(mg->cache, mg->new_ocell, false);
-=======
-	bio_endio(bio, 0);
 	cell_defer(cache, mg->new_ocell, false);
->>>>>>> cc7da0ba
 	free_migration(mg);
 	wake_worker(cache);
 }
