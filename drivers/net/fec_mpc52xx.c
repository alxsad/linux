--- conflicted
+++ resolved
@@ -948,15 +948,7 @@
 	/* Start with safe defaults for link connection */
 	priv->speed = 100;
 	priv->duplex = DUPLEX_HALF;
-<<<<<<< HEAD
-	priv->mdio_speed = ((mpc52xx_find_ipb_freq(op->node) >> 20) / 5) << 1;
-=======
-	priv->phy_speed = ((mpc5xxx_get_bus_frequency(op->node) >> 20) / 5) << 1;
-
-	/* the 7-wire property means don't use MII mode */
-	if (of_find_property(op->node, "fsl,7-wire-mode", NULL))
-		priv->phy_addr = FEC5200_PHYADDR_7WIRE;
->>>>>>> e7c5a4f2
+	priv->mdio_speed = ((mpc5xxx_get_bus_frequency(op->node) >> 20) / 5) << 1;
 
 	/* The current speed preconfigures the speed of the MII link */
 	prop = of_get_property(op->node, "current-speed", &prop_size);
