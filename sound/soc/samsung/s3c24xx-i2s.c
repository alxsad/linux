/*
 * s3c24xx-i2s.c  --  ALSA Soc Audio Layer
 *
 * (c) 2006 Wolfson Microelectronics PLC.
 * Graeme Gregory graeme.gregory@wolfsonmicro.com or linux@wolfsonmicro.com
 *
 * Copyright 2004-2005 Simtec Electronics
 *	http://armlinux.simtec.co.uk/
 *	Ben Dooks <ben@simtec.co.uk>
 *
 *  This program is free software; you can redistribute  it and/or modify it
 *  under  the terms of  the GNU General  Public License as published by the
 *  Free Software Foundation;  either version 2 of the  License, or (at your
 *  option) any later version.
 */

#include <linux/delay.h>
#include <linux/clk.h>
#include <linux/io.h>
#include <linux/gpio.h>
#include <linux/module.h>

#include <sound/soc.h>
#include <sound/pcm_params.h>

#include <mach/gpio-samsung.h>
#include <plat/gpio-cfg.h>
#include "regs-iis.h"

#include "dma.h"
#include "s3c24xx-i2s.h"

static struct snd_dmaengine_dai_dma_data s3c24xx_i2s_pcm_stereo_out = {
	.addr_width	= 2,
};

static struct snd_dmaengine_dai_dma_data s3c24xx_i2s_pcm_stereo_in = {
	.addr_width	= 2,
};

struct s3c24xx_i2s_info {
	void __iomem	*regs;
	struct clk	*iis_clk;
	u32		iiscon;
	u32		iismod;
	u32		iisfcon;
	u32		iispsr;
};
static struct s3c24xx_i2s_info s3c24xx_i2s;

static void s3c24xx_snd_txctrl(int on)
{
	u32 iisfcon;
	u32 iiscon;
	u32 iismod;

	iisfcon = readl(s3c24xx_i2s.regs + S3C2410_IISFCON);
	iiscon  = readl(s3c24xx_i2s.regs + S3C2410_IISCON);
	iismod  = readl(s3c24xx_i2s.regs + S3C2410_IISMOD);

	pr_debug("r: IISCON: %x IISMOD: %x IISFCON: %x\n", iiscon, iismod, iisfcon);

	if (on) {
		iisfcon |= S3C2410_IISFCON_TXDMA | S3C2410_IISFCON_TXENABLE;
		iiscon  |= S3C2410_IISCON_TXDMAEN | S3C2410_IISCON_IISEN;
		iiscon  &= ~S3C2410_IISCON_TXIDLE;
		iismod  |= S3C2410_IISMOD_TXMODE;

		writel(iismod,  s3c24xx_i2s.regs + S3C2410_IISMOD);
		writel(iisfcon, s3c24xx_i2s.regs + S3C2410_IISFCON);
		writel(iiscon,  s3c24xx_i2s.regs + S3C2410_IISCON);
	} else {
		/* note, we have to disable the FIFOs otherwise bad things
		 * seem to happen when the DMA stops. According to the
		 * Samsung supplied kernel, this should allow the DMA
		 * engine and FIFOs to reset. If this isn't allowed, the
		 * DMA engine will simply freeze randomly.
		 */

		iisfcon &= ~S3C2410_IISFCON_TXENABLE;
		iisfcon &= ~S3C2410_IISFCON_TXDMA;
		iiscon  |=  S3C2410_IISCON_TXIDLE;
		iiscon  &= ~S3C2410_IISCON_TXDMAEN;
		iismod  &= ~S3C2410_IISMOD_TXMODE;

		writel(iiscon,  s3c24xx_i2s.regs + S3C2410_IISCON);
		writel(iisfcon, s3c24xx_i2s.regs + S3C2410_IISFCON);
		writel(iismod,  s3c24xx_i2s.regs + S3C2410_IISMOD);
	}

	pr_debug("w: IISCON: %x IISMOD: %x IISFCON: %x\n", iiscon, iismod, iisfcon);
}

static void s3c24xx_snd_rxctrl(int on)
{
	u32 iisfcon;
	u32 iiscon;
	u32 iismod;

	iisfcon = readl(s3c24xx_i2s.regs + S3C2410_IISFCON);
	iiscon  = readl(s3c24xx_i2s.regs + S3C2410_IISCON);
	iismod  = readl(s3c24xx_i2s.regs + S3C2410_IISMOD);

	pr_debug("r: IISCON: %x IISMOD: %x IISFCON: %x\n", iiscon, iismod, iisfcon);

	if (on) {
		iisfcon |= S3C2410_IISFCON_RXDMA | S3C2410_IISFCON_RXENABLE;
		iiscon  |= S3C2410_IISCON_RXDMAEN | S3C2410_IISCON_IISEN;
		iiscon  &= ~S3C2410_IISCON_RXIDLE;
		iismod  |= S3C2410_IISMOD_RXMODE;

		writel(iismod,  s3c24xx_i2s.regs + S3C2410_IISMOD);
		writel(iisfcon, s3c24xx_i2s.regs + S3C2410_IISFCON);
		writel(iiscon,  s3c24xx_i2s.regs + S3C2410_IISCON);
	} else {
		/* note, we have to disable the FIFOs otherwise bad things
		 * seem to happen when the DMA stops. According to the
		 * Samsung supplied kernel, this should allow the DMA
		 * engine and FIFOs to reset. If this isn't allowed, the
		 * DMA engine will simply freeze randomly.
		 */

		iisfcon &= ~S3C2410_IISFCON_RXENABLE;
		iisfcon &= ~S3C2410_IISFCON_RXDMA;
		iiscon  |= S3C2410_IISCON_RXIDLE;
		iiscon  &= ~S3C2410_IISCON_RXDMAEN;
		iismod  &= ~S3C2410_IISMOD_RXMODE;

		writel(iisfcon, s3c24xx_i2s.regs + S3C2410_IISFCON);
		writel(iiscon,  s3c24xx_i2s.regs + S3C2410_IISCON);
		writel(iismod,  s3c24xx_i2s.regs + S3C2410_IISMOD);
	}

	pr_debug("w: IISCON: %x IISMOD: %x IISFCON: %x\n", iiscon, iismod, iisfcon);
}

/*
 * Wait for the LR signal to allow synchronisation to the L/R clock
 * from the codec. May only be needed for slave mode.
 */
static int s3c24xx_snd_lrsync(void)
{
	u32 iiscon;
	int timeout = 50; /* 5ms */

	while (1) {
		iiscon = readl(s3c24xx_i2s.regs + S3C2410_IISCON);
		if (iiscon & S3C2410_IISCON_LRINDEX)
			break;

		if (!timeout--)
			return -ETIMEDOUT;
		udelay(100);
	}

	return 0;
}

/*
 * Check whether CPU is the master or slave
 */
static inline int s3c24xx_snd_is_clkmaster(void)
{
	return (readl(s3c24xx_i2s.regs + S3C2410_IISMOD) & S3C2410_IISMOD_SLAVE) ? 0:1;
}

/*
 * Set S3C24xx I2S DAI format
 */
static int s3c24xx_i2s_set_fmt(struct snd_soc_dai *cpu_dai,
		unsigned int fmt)
{
	u32 iismod;

	iismod = readl(s3c24xx_i2s.regs + S3C2410_IISMOD);
	pr_debug("hw_params r: IISMOD: %x \n", iismod);

	switch (fmt & SND_SOC_DAIFMT_MASTER_MASK) {
	case SND_SOC_DAIFMT_CBM_CFM:
		iismod |= S3C2410_IISMOD_SLAVE;
		break;
	case SND_SOC_DAIFMT_CBS_CFS:
		iismod &= ~S3C2410_IISMOD_SLAVE;
		break;
	default:
		return -EINVAL;
	}

	switch (fmt & SND_SOC_DAIFMT_FORMAT_MASK) {
	case SND_SOC_DAIFMT_LEFT_J:
		iismod |= S3C2410_IISMOD_MSB;
		break;
	case SND_SOC_DAIFMT_I2S:
		iismod &= ~S3C2410_IISMOD_MSB;
		break;
	default:
		return -EINVAL;
	}

	writel(iismod, s3c24xx_i2s.regs + S3C2410_IISMOD);
	pr_debug("hw_params w: IISMOD: %x \n", iismod);

	return 0;
}

static int s3c24xx_i2s_hw_params(struct snd_pcm_substream *substream,
				 struct snd_pcm_hw_params *params,
				 struct snd_soc_dai *dai)
{
	struct snd_dmaengine_dai_dma_data *dma_data;
	u32 iismod;

	dma_data = snd_soc_dai_get_dma_data(dai, substream);

	/* Working copies of register */
	iismod = readl(s3c24xx_i2s.regs + S3C2410_IISMOD);
	pr_debug("hw_params r: IISMOD: %x\n", iismod);

	switch (params_width(params)) {
	case 8:
		iismod &= ~S3C2410_IISMOD_16BIT;
		dma_data->addr_width = 1;
		break;
	case 16:
		iismod |= S3C2410_IISMOD_16BIT;
		dma_data->addr_width = 2;
		break;
	default:
		return -EINVAL;
	}

	writel(iismod, s3c24xx_i2s.regs + S3C2410_IISMOD);
	pr_debug("hw_params w: IISMOD: %x\n", iismod);

	return 0;
}

static int s3c24xx_i2s_trigger(struct snd_pcm_substream *substream, int cmd,
			       struct snd_soc_dai *dai)
{
	int ret = 0;

	switch (cmd) {
	case SNDRV_PCM_TRIGGER_START:
	case SNDRV_PCM_TRIGGER_RESUME:
	case SNDRV_PCM_TRIGGER_PAUSE_RELEASE:
		if (!s3c24xx_snd_is_clkmaster()) {
			ret = s3c24xx_snd_lrsync();
			if (ret)
				goto exit_err;
		}

		if (substream->stream == SNDRV_PCM_STREAM_CAPTURE)
			s3c24xx_snd_rxctrl(1);
		else
			s3c24xx_snd_txctrl(1);

		break;
	case SNDRV_PCM_TRIGGER_STOP:
	case SNDRV_PCM_TRIGGER_SUSPEND:
	case SNDRV_PCM_TRIGGER_PAUSE_PUSH:
		if (substream->stream == SNDRV_PCM_STREAM_CAPTURE)
			s3c24xx_snd_rxctrl(0);
		else
			s3c24xx_snd_txctrl(0);
		break;
	default:
		ret = -EINVAL;
		break;
	}

exit_err:
	return ret;
}

/*
 * Set S3C24xx Clock source
 */
static int s3c24xx_i2s_set_sysclk(struct snd_soc_dai *cpu_dai,
	int clk_id, unsigned int freq, int dir)
{
	u32 iismod = readl(s3c24xx_i2s.regs + S3C2410_IISMOD);

	iismod &= ~S3C2440_IISMOD_MPLL;

	switch (clk_id) {
	case S3C24XX_CLKSRC_PCLK:
		break;
	case S3C24XX_CLKSRC_MPLL:
		iismod |= S3C2440_IISMOD_MPLL;
		break;
	default:
		return -EINVAL;
	}

	writel(iismod, s3c24xx_i2s.regs + S3C2410_IISMOD);
	return 0;
}

/*
 * Set S3C24xx Clock dividers
 */
static int s3c24xx_i2s_set_clkdiv(struct snd_soc_dai *cpu_dai,
	int div_id, int div)
{
	u32 reg;

	switch (div_id) {
	case S3C24XX_DIV_BCLK:
		reg = readl(s3c24xx_i2s.regs + S3C2410_IISMOD) & ~S3C2410_IISMOD_FS_MASK;
		writel(reg | div, s3c24xx_i2s.regs + S3C2410_IISMOD);
		break;
	case S3C24XX_DIV_MCLK:
		reg = readl(s3c24xx_i2s.regs + S3C2410_IISMOD) & ~(S3C2410_IISMOD_384FS);
		writel(reg | div, s3c24xx_i2s.regs + S3C2410_IISMOD);
		break;
	case S3C24XX_DIV_PRESCALER:
		writel(div, s3c24xx_i2s.regs + S3C2410_IISPSR);
		reg = readl(s3c24xx_i2s.regs + S3C2410_IISCON);
		writel(reg | S3C2410_IISCON_PSCEN, s3c24xx_i2s.regs + S3C2410_IISCON);
		break;
	default:
		return -EINVAL;
	}

	return 0;
}

/*
 * To avoid duplicating clock code, allow machine driver to
 * get the clockrate from here.
 */
u32 s3c24xx_i2s_get_clockrate(void)
{
	return clk_get_rate(s3c24xx_i2s.iis_clk);
}
EXPORT_SYMBOL_GPL(s3c24xx_i2s_get_clockrate);

static int s3c24xx_i2s_probe(struct snd_soc_dai *dai)
{
	snd_soc_dai_init_dma_data(dai, &s3c24xx_i2s_pcm_stereo_out,
					&s3c24xx_i2s_pcm_stereo_in);

	s3c24xx_i2s.iis_clk = devm_clk_get(dai->dev, "iis");
	if (IS_ERR(s3c24xx_i2s.iis_clk)) {
		pr_err("failed to get iis_clock\n");
		return PTR_ERR(s3c24xx_i2s.iis_clk);
	}
	clk_prepare_enable(s3c24xx_i2s.iis_clk);

	/* Configure the I2S pins (GPE0...GPE4) in correct mode */
	s3c_gpio_cfgall_range(S3C2410_GPE(0), 5, S3C_GPIO_SFN(2),
			      S3C_GPIO_PULL_NONE);

	writel(S3C2410_IISCON_IISEN, s3c24xx_i2s.regs + S3C2410_IISCON);

	s3c24xx_snd_txctrl(0);
	s3c24xx_snd_rxctrl(0);

	return 0;
}

#ifdef CONFIG_PM
static int s3c24xx_i2s_suspend(struct snd_soc_dai *cpu_dai)
{
	s3c24xx_i2s.iiscon = readl(s3c24xx_i2s.regs + S3C2410_IISCON);
	s3c24xx_i2s.iismod = readl(s3c24xx_i2s.regs + S3C2410_IISMOD);
	s3c24xx_i2s.iisfcon = readl(s3c24xx_i2s.regs + S3C2410_IISFCON);
	s3c24xx_i2s.iispsr = readl(s3c24xx_i2s.regs + S3C2410_IISPSR);

	clk_disable_unprepare(s3c24xx_i2s.iis_clk);

	return 0;
}

static int s3c24xx_i2s_resume(struct snd_soc_dai *cpu_dai)
{
	clk_prepare_enable(s3c24xx_i2s.iis_clk);

	writel(s3c24xx_i2s.iiscon, s3c24xx_i2s.regs + S3C2410_IISCON);
	writel(s3c24xx_i2s.iismod, s3c24xx_i2s.regs + S3C2410_IISMOD);
	writel(s3c24xx_i2s.iisfcon, s3c24xx_i2s.regs + S3C2410_IISFCON);
	writel(s3c24xx_i2s.iispsr, s3c24xx_i2s.regs + S3C2410_IISPSR);

	return 0;
}
#else
#define s3c24xx_i2s_suspend NULL
#define s3c24xx_i2s_resume NULL
#endif

#define S3C24XX_I2S_RATES \
	(SNDRV_PCM_RATE_8000 | SNDRV_PCM_RATE_11025 | SNDRV_PCM_RATE_16000 | \
	SNDRV_PCM_RATE_22050 | SNDRV_PCM_RATE_32000 | SNDRV_PCM_RATE_44100 | \
	SNDRV_PCM_RATE_48000 | SNDRV_PCM_RATE_88200 | SNDRV_PCM_RATE_96000)

static const struct snd_soc_dai_ops s3c24xx_i2s_dai_ops = {
	.trigger	= s3c24xx_i2s_trigger,
	.hw_params	= s3c24xx_i2s_hw_params,
	.set_fmt	= s3c24xx_i2s_set_fmt,
	.set_clkdiv	= s3c24xx_i2s_set_clkdiv,
	.set_sysclk	= s3c24xx_i2s_set_sysclk,
};

static struct snd_soc_dai_driver s3c24xx_i2s_dai = {
	.probe = s3c24xx_i2s_probe,
	.suspend = s3c24xx_i2s_suspend,
	.resume = s3c24xx_i2s_resume,
	.playback = {
		.channels_min = 2,
		.channels_max = 2,
		.rates = S3C24XX_I2S_RATES,
		.formats = SNDRV_PCM_FMTBIT_S8 | SNDRV_PCM_FMTBIT_S16_LE,},
	.capture = {
		.channels_min = 2,
		.channels_max = 2,
		.rates = S3C24XX_I2S_RATES,
		.formats = SNDRV_PCM_FMTBIT_S8 | SNDRV_PCM_FMTBIT_S16_LE,},
	.ops = &s3c24xx_i2s_dai_ops,
};

static const struct snd_soc_component_driver s3c24xx_i2s_component = {
	.name		= "s3c24xx-i2s",
};

static int s3c24xx_iis_dev_probe(struct platform_device *pdev)
{
	struct resource *res;
	int ret;

	res = platform_get_resource(pdev, IORESOURCE_MEM, 0);
	s3c24xx_i2s.regs = devm_ioremap_resource(&pdev->dev, res);
	if (IS_ERR(s3c24xx_i2s.regs))
		return PTR_ERR(s3c24xx_i2s.regs);

	s3c24xx_i2s_pcm_stereo_out.addr = res->start + S3C2410_IISFIFO;
	s3c24xx_i2s_pcm_stereo_in.addr = res->start + S3C2410_IISFIFO;

<<<<<<< HEAD
	ret = samsung_asoc_dma_platform_register(&pdev->dev,
						 pdata->dma_filter,
						 NULL, NULL);
	if (ret) {
		pr_err("failed to register the dma: %d\n", ret);
=======
	ret = samsung_asoc_dma_platform_register(&pdev->dev, NULL,
						 NULL, NULL);
	if (ret) {
		dev_err(&pdev->dev, "Failed to register the DMA: %d\n", ret);
>>>>>>> c470abd4
		return ret;
	}

	ret = devm_snd_soc_register_component(&pdev->dev,
			&s3c24xx_i2s_component, &s3c24xx_i2s_dai, 1);
	if (ret)
<<<<<<< HEAD
		pr_err("failed to register the dai\n");
=======
		dev_err(&pdev->dev, "Failed to register the DAI\n");
>>>>>>> c470abd4

	return ret;
}

static struct platform_driver s3c24xx_iis_driver = {
	.probe  = s3c24xx_iis_dev_probe,
	.driver = {
		.name = "s3c24xx-iis",
	},
};

module_platform_driver(s3c24xx_iis_driver);

/* Module information */
MODULE_AUTHOR("Ben Dooks, <ben@simtec.co.uk>");
MODULE_DESCRIPTION("s3c24xx I2S SoC Interface");
MODULE_LICENSE("GPL");
MODULE_ALIAS("platform:s3c24xx-iis");<|MERGE_RESOLUTION|>--- conflicted
+++ resolved
@@ -436,29 +436,17 @@
 	s3c24xx_i2s_pcm_stereo_out.addr = res->start + S3C2410_IISFIFO;
 	s3c24xx_i2s_pcm_stereo_in.addr = res->start + S3C2410_IISFIFO;
 
-<<<<<<< HEAD
-	ret = samsung_asoc_dma_platform_register(&pdev->dev,
-						 pdata->dma_filter,
-						 NULL, NULL);
-	if (ret) {
-		pr_err("failed to register the dma: %d\n", ret);
-=======
 	ret = samsung_asoc_dma_platform_register(&pdev->dev, NULL,
 						 NULL, NULL);
 	if (ret) {
 		dev_err(&pdev->dev, "Failed to register the DMA: %d\n", ret);
->>>>>>> c470abd4
 		return ret;
 	}
 
 	ret = devm_snd_soc_register_component(&pdev->dev,
 			&s3c24xx_i2s_component, &s3c24xx_i2s_dai, 1);
 	if (ret)
-<<<<<<< HEAD
-		pr_err("failed to register the dai\n");
-=======
 		dev_err(&pdev->dev, "Failed to register the DAI\n");
->>>>>>> c470abd4
 
 	return ret;
 }
